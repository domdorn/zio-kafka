--- conflicted
+++ resolved
@@ -63,7 +63,8 @@
   .runDrain
 ```
 
-<<<<<<< HEAD
+When using partitionedStream with `flatMapPar(n)`, it is recommended to set n to `Int.MaxValue`. N must be equal or greater than the number of partitions your consumer subscribes to otherwise there'll be unhandled partitions and Kafka will eventually evict your consumer.
+
 ## Controlled shutdown
 
 The examples above will keep processing records forever, or until the fiber is interrupted, typically at application shutdown. When interrupted, some records may be 'in-flight', e.g. being processed by one of the stages of your consumer stream user code. Those records will not be processed fully and their offsets may not be committed. For fast shutdown in an at-least-once processing scenario this is fine. 
@@ -86,7 +87,4 @@
       .mapZIO(_.commit)
       .runDrain
 }
-```
-=======
-When using partitionedStream with `flatMapPar(n)`, it is recommended to set n to `Int.MaxValue`. N must be equal or greater than the number of partitions your consumer subscribes to otherwise there'll be unhandled partitions and Kafka will eventually evict your consumer.
->>>>>>> 50f804c0
+```