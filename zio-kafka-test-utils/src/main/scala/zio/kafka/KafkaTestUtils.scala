--- conflicted
+++ resolved
@@ -68,12 +68,7 @@
     groupId: Option[String] = None,
     clientInstanceId: Option[String] = None,
     allowAutoCreateTopics: Boolean = true,
-<<<<<<< HEAD
     offsetRetrieval: OffsetRetrieval = OffsetRetrieval.Auto(AutoOffsetStrategy.Earliest),
-=======
-    offsetRetrieval: OffsetRetrieval = OffsetRetrieval.Auto(),
-    restartStreamOnRebalancing: Boolean = false,
->>>>>>> b2248486
     properties: Map[String, String] = Map.empty
   ): URIO[Kafka, ConsumerSettings] =
     ZIO.serviceWith[Kafka] { (kafka: Kafka) =>
@@ -90,12 +85,7 @@
         )
         .withProperties(properties)
         .withOffsetRetrieval(offsetRetrieval)
-<<<<<<< HEAD
         .withPerPartitionChunkPrefetch(2)
-=======
-        .withRestartStreamOnRebalancing(restartStreamOnRebalancing)
-        .withProperties(properties)
->>>>>>> b2248486
 
       val withClientInstanceId = clientInstanceId.fold(settings)(settings.withGroupInstanceId)
       groupId.fold(withClientInstanceId)(withClientInstanceId.withGroupId)
@@ -107,7 +97,6 @@
     clientInstanceId: Option[String] = None,
     allowAutoCreateTopics: Boolean = true,
     offsetRetrieval: OffsetRetrieval = OffsetRetrieval.Auto(),
-    restartStreamOnRebalancing: Boolean = false,
     properties: Map[String, String] = Map.empty
   ): URIO[Kafka, ConsumerSettings] =
     consumerSettings(
@@ -116,7 +105,6 @@
       clientInstanceId,
       allowAutoCreateTopics,
       offsetRetrieval,
-      restartStreamOnRebalancing,
       properties
     )
       .map(
@@ -152,7 +140,6 @@
     offsetRetrieval: OffsetRetrieval = OffsetRetrieval.Auto(),
     allowAutoCreateTopics: Boolean = true,
     diagnostics: Diagnostics = Diagnostics.NoOp,
-    restartStreamOnRebalancing: Boolean = false,
     properties: Map[String, String] = Map.empty,
     rebalanceListener: RebalanceListener = RebalanceListener.noop
   ): ZLayer[Kafka, Throwable, Consumer] =
@@ -163,7 +150,6 @@
         clientInstanceId,
         allowAutoCreateTopics,
         offsetRetrieval,
-        restartStreamOnRebalancing,
         properties
       ).map(_.withRebalanceListener(rebalanceListener))
     ) ++ ZLayer.succeed(diagnostics)) >>> Consumer.live
