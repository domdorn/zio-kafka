import sbt.Def

lazy val kafkaVersion         = "3.7.0"
lazy val embeddedKafkaVersion = "3.7.0" // Should be the same as kafkaVersion, except for the patch part

lazy val kafkaClients          = "org.apache.kafka"        % "kafka-clients"           % kafkaVersion
lazy val scalaCollectionCompat = "org.scala-lang.modules" %% "scala-collection-compat" % "2.11.0"
lazy val logback               = "ch.qos.logback"          % "logback-classic"         % "1.5.3"

enablePlugins(ZioSbtEcosystemPlugin, ZioSbtCiPlugin)

lazy val _scala213 = "2.13.13"
lazy val _scala3   = "3.3.3"

inThisBuild(
  List(
    name         := "ZIO Kafka",
    zioVersion   := "2.0.21",
    scalaVersion := _scala213,
    // zio-sbt defines these 'scala213' and 'scala3' settings, but we need to define them here to override the defaults and better control them
    scala213 := _scala213,
    scala3   := _scala3,
    // We only support Scala 2.13+ and 3+. See https://github.com/zio/zio-kafka/releases/tag/v2.7.0
    crossScalaVersions       := List(scala213.value, scala3.value),
    ciEnabledBranches        := Seq("master", "series/0.x"),
    useCoursier              := false,
    Test / parallelExecution := false,
    Test / fork              := true,
    run / fork               := true,
    ciJvmOptions ++= Seq("-Xms6G", "-Xmx6G", "-Xss4M", "-XX:+UseG1GC"),
    scalafixDependencies ++= List(
      "com.github.vovapolu"                      %% "scaluzzi" % "0.1.23",
      "io.github.ghostbuster91.scalafix-unified" %% "unified"  % "0.0.9"
    ),
    developers := List(
      Developer(
        "iravid",
        "Itamar Ravid",
        "iravid@iravid.com",
        url("https://github.com/iravid")
      ),
      Developer(
        "svroonland",
        "svroonland",
        "",
        url("https://github.com/svroonland")
      ),
      Developer(
        "guizmaii",
        "Jules Ivanic",
        "",
        url("https://github.com/guizmaii")
      ),
      Developer(
        "erikvanoosten",
        "Erik van Oosten",
        "",
        url("https://github.com/erikvanoosten")
      )
    )
  )
)

val excludeInferAny = { options: Seq[String] => options.filterNot(Set("-Xlint:infer-any")) }

lazy val root = project
  .in(file("."))
  .settings(
    name               := "zio-kafka",
    publish / skip     := true,
    crossScalaVersions := Nil // https://www.scala-sbt.org/1.x/docs/Cross-Build.html#Cross+building+a+project+statefully
  )
  .aggregate(
    zioKafka,
    zioKafkaTestkit,
    zioKafkaTest,
    zioKafkaBench,
    zioKafkaExample,
    docs
  )

def stdSettings(prjName: String) = Seq(
  name              := s"$prjName",
  scalafmtOnCompile := !insideCI.value,
  Compile / compile / scalacOptions ++=
    optionsOn("2.13")("-Wconf:cat=unused-nowarn:s").value,
  scalacOptions -= "-Xlint:infer-any",
  // workaround for bad constant pool issue
  (Compile / doc) := Def.taskDyn {
    val default = (Compile / doc).taskValue
    Def.task(default.value)
  }.value,
  libraryDependencies ++= {
    CrossVersion.partialVersion(scalaVersion.value) match {
      case Some((2, _)) => Seq(compilerPlugin("com.olegpy" %% "better-monadic-for" % "0.3.1"))
      case _            => List.empty
    }
  }
) ++ scalafixSettings

lazy val zioKafka =
  project
    .in(file("zio-kafka"))
    .enablePlugins(BuildInfoPlugin)
    .settings(stdSettings("zio-kafka"))
    .settings(buildInfoSettings("zio.kafka"))
    .settings(enableZIO(enableStreaming = true))
    .settings(
      libraryDependencies ++= Seq(
        kafkaClients,
<<<<<<< HEAD
        jacksonDatabind,
        scalaCollectionCompat,
        "ch.qos.logback" % "logback-classic"    % "1.4.6",
        "dev.zio"       %% "zio-logging-slf4j2" % "2.1.13",
        "dev.zio"       %% "zio-logging-slf4j"  % "2.1.13" % Test
=======
        scalaCollectionCompat
>>>>>>> 24ef76bd
      )
    )

lazy val `embedded-kafka`: Def.Initialize[Seq[sbt.ModuleID]] = {
  val embeddedKafka = "io.github.embeddedkafka" %% "embedded-kafka" % embeddedKafkaVersion
  dependenciesOnOrElse("3")(
    embeddedKafka
      .cross(CrossVersion.for3Use2_13) exclude ("org.scala-lang.modules", "scala-collection-compat_2.13")
  )(embeddedKafka)
}

lazy val zioKafkaTestkit =
  project
    .in(file("zio-kafka-testkit"))
    .dependsOn(zioKafka)
    .enablePlugins(BuildInfoPlugin)
    .settings(stdSettings("zio-kafka-testkit"))
    .settings(
      libraryDependencies ++= Seq(
        "dev.zio" %% "zio"      % zioVersion.value,
        "dev.zio" %% "zio-test" % zioVersion.value,
        kafkaClients,
        scalaCollectionCompat
      ) ++ `embedded-kafka`.value
    )

lazy val zioKafkaTest =
  project
    .in(file("zio-kafka-test"))
    .dependsOn(zioKafka, zioKafkaTestkit)
    .enablePlugins(BuildInfoPlugin)
    .settings(stdSettings("zio-kafka-test"))
    .settings(buildInfoSettings("zio.kafka"))
    .settings(enableZIO(enableStreaming = true))
    .settings(publish / skip := true)
    .settings(
      libraryDependencies ++= Seq(
        kafkaClients,
        logback    % Test,
        "dev.zio" %% "zio-logging-slf4j" % "2.2.2" % Test,
        scalaCollectionCompat
      ) ++ `embedded-kafka`.value
    )

lazy val zioKafkaBench =
  project
    .in(file("zio-kafka-bench"))
    .enablePlugins(JmhPlugin)
    .settings(stdSettings("zio-kafka-bench"))
    .settings(publish / skip := true)
    .settings(libraryDependencies += logback)
    .dependsOn(zioKafka, zioKafkaTestkit)

lazy val zioKafkaExample =
  project
    .in(file("zio-kafka-example"))
    .enablePlugins(JavaAppPackaging)
    .settings(stdSettings("zio-kafka-example"))
    .settings(publish / skip := true)
    .settings(run / fork := false)
    .settings(
      libraryDependencies ++= Seq(
        "dev.zio"                 %% "zio"                % "2.0.21",
        "dev.zio"                 %% "zio-kafka"          % "2.7.4",
        "dev.zio"                 %% "zio-logging-slf4j2" % "2.2.2",
        "io.github.embeddedkafka" %% "embedded-kafka"     % embeddedKafkaVersion,
        logback,
        "dev.zio" %% "zio-kafka-testkit" % "2.7.4"  % Test,
        "dev.zio" %% "zio-test"          % "2.0.21" % Test
      ),
      // Scala 3 compiling fails with:
      // [error] Modules were resolved with conflicting cross-version suffixes in ProjectRef(uri("file:/home/runner/work/zio-kafka/zio-kafka/"), "zioKafkaExample"):
      // [error]    org.scala-lang.modules:scala-collection-compat _3, _2.13
      crossScalaVersions -= scala3.value
    )

addCommandAlias("fmt", "all scalafmtSbt scalafmt test:scalafmt")
addCommandAlias("check", "all scalafmtSbtCheck scalafmtCheck test:scalafmtCheck")

lazy val docs = project
  .in(file("zio-kafka-docs"))
  .settings(
    moduleName := "zio-kafka-docs",
    scalacOptions -= "-Yno-imports",
    scalacOptions -= "-Xfatal-warnings",
    projectName                                := "ZIO Kafka",
    mainModuleName                             := (zioKafka / moduleName).value,
    projectStage                               := ProjectStage.ProductionReady,
    ScalaUnidoc / unidoc / unidocProjectFilter := inProjects(zioKafka),
    readmeCredits :=
      "This library is heavily inspired and made possible by the research and implementation done in " +
        "[Alpakka Kafka](https://github.com/akka/alpakka-kafka), a library maintained by the Akka team and originally " +
        "written as Reactive Kafka by SoftwareMill.",
    readmeLicense += s"\n\nCopyright 2021-${java.time.Year.now()} Itamar Ravid and the zio-kafka contributors."
  )
  .enablePlugins(WebsitePlugin)
  .dependsOn(zioKafka, zioKafkaTestkit)<|MERGE_RESOLUTION|>--- conflicted
+++ resolved
@@ -108,15 +108,10 @@
     .settings(
       libraryDependencies ++= Seq(
         kafkaClients,
-<<<<<<< HEAD
-        jacksonDatabind,
         scalaCollectionCompat,
-        "ch.qos.logback" % "logback-classic"    % "1.4.6",
-        "dev.zio"       %% "zio-logging-slf4j2" % "2.1.13",
-        "dev.zio"       %% "zio-logging-slf4j"  % "2.1.13" % Test
-=======
-        scalaCollectionCompat
->>>>>>> 24ef76bd
+        "ch.qos.logback" % "logback-classic"    % "1.4.14",
+        "dev.zio"       %% "zio-logging-slf4j2" % "2.2.0",
+        "dev.zio"       %% "zio-logging-slf4j"  % "2.2.0" % Test
       )
     )
 
