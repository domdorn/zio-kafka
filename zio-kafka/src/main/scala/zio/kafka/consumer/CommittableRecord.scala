package zio.kafka.consumer

<<<<<<< HEAD
import org.apache.kafka.clients.consumer.{ ConsumerGroupMetadata, ConsumerRecord }
import zio.RIO
=======
import org.apache.kafka.clients.consumer.{ ConsumerGroupMetadata, ConsumerRecord, OffsetAndMetadata }
import org.apache.kafka.common.TopicPartition
>>>>>>> 081551fb
import zio.kafka.serde.Deserializer

// TODO name CommittableRecord is now a bit meaningless
final case class CommittableRecord[K, V](
  record: ConsumerRecord[K, V],
<<<<<<< HEAD
=======
  private val commitHandle: Map[TopicPartition, OffsetAndMetadata] => Task[Unit],
>>>>>>> 081551fb
  private val consumerGroupMetadata: Option[ConsumerGroupMetadata]
) {
  def deserializeWith[R, K1, V1](
    keyDeserializer: Deserializer[R, K1],
    valueDeserializer: Deserializer[R, V1]
  )(implicit ev1: K <:< Array[Byte], ev2: V <:< Array[Byte]): RIO[R, CommittableRecord[K1, V1]] =
    for {
      key   <- keyDeserializer.deserialize(record.topic(), record.headers(), record.key())
      value <- valueDeserializer.deserialize(record.topic(), record.headers(), record.value())
    } yield copy(
      record = new ConsumerRecord[K1, V1](
        record.topic(),
        record.partition(),
        record.offset(),
        record.timestamp(),
        record.timestampType(),
        record.serializedKeySize(),
        record.serializedValueSize(),
        key,
        value,
        record.headers(),
        record.leaderEpoch()
      )
    )

  def key: K          = record.key
  def value: V        = record.value()
  def partition: Int  = record.partition()
  def timestamp: Long = record.timestamp()

  def offset: Offset =
    OffsetImpl(
      topic = record.topic(),
      partition = record.partition(),
      offset = record.offset(),
<<<<<<< HEAD
      consumerGroupMetadata = consumerGroupMetadata
=======
      commitHandle = commitHandle,
      consumerGroupMetadata = consumerGroupMetadata,
      metadata = None
>>>>>>> 081551fb
    )
}

object CommittableRecord {
  def apply[K, V](
    record: ConsumerRecord[K, V],
<<<<<<< HEAD
=======
    commitHandle: Map[TopicPartition, OffsetAndMetadata] => Task[Unit],
>>>>>>> 081551fb
    consumerGroupMetadata: Option[ConsumerGroupMetadata]
  ): CommittableRecord[K, V] =
    new CommittableRecord(
      record = record,
      consumerGroupMetadata = consumerGroupMetadata
    )
}<|MERGE_RESOLUTION|>--- conflicted
+++ resolved
@@ -1,21 +1,12 @@
 package zio.kafka.consumer
 
-<<<<<<< HEAD
 import org.apache.kafka.clients.consumer.{ ConsumerGroupMetadata, ConsumerRecord }
 import zio.RIO
-=======
-import org.apache.kafka.clients.consumer.{ ConsumerGroupMetadata, ConsumerRecord, OffsetAndMetadata }
-import org.apache.kafka.common.TopicPartition
->>>>>>> 081551fb
 import zio.kafka.serde.Deserializer
 
 // TODO name CommittableRecord is now a bit meaningless
 final case class CommittableRecord[K, V](
   record: ConsumerRecord[K, V],
-<<<<<<< HEAD
-=======
-  private val commitHandle: Map[TopicPartition, OffsetAndMetadata] => Task[Unit],
->>>>>>> 081551fb
   private val consumerGroupMetadata: Option[ConsumerGroupMetadata]
 ) {
   def deserializeWith[R, K1, V1](
@@ -51,23 +42,14 @@
       topic = record.topic(),
       partition = record.partition(),
       offset = record.offset(),
-<<<<<<< HEAD
-      consumerGroupMetadata = consumerGroupMetadata
-=======
-      commitHandle = commitHandle,
       consumerGroupMetadata = consumerGroupMetadata,
       metadata = None
->>>>>>> 081551fb
     )
 }
 
 object CommittableRecord {
   def apply[K, V](
     record: ConsumerRecord[K, V],
-<<<<<<< HEAD
-=======
-    commitHandle: Map[TopicPartition, OffsetAndMetadata] => Task[Unit],
->>>>>>> 081551fb
     consumerGroupMetadata: Option[ConsumerGroupMetadata]
   ): CommittableRecord[K, V] =
     new CommittableRecord(
