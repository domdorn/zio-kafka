--- conflicted
+++ resolved
@@ -3,7 +3,6 @@
 import org.apache.kafka.clients.consumer._
 import org.apache.kafka.common.TopicPartition
 import org.apache.kafka.common.errors.RebalanceInProgressException
-<<<<<<< HEAD
 import zio.{ ZIO, _ }
 import zio.kafka.consumer.Consumer.OffsetRetrieval
 import zio.kafka.consumer.diagnostics.{ DiagnosticEvent, Diagnostics }
@@ -16,14 +15,12 @@
   RebalanceEvent,
   RevokeResult
 }
-=======
 import zio._
 import zio.kafka.consumer.Consumer.{ OffsetRetrieval, RunloopTimeout }
 import zio.kafka.consumer.diagnostics.{ DiagnosticEvent, Diagnostics }
 import zio.kafka.consumer.internal.ConsumerAccess.ByteArrayKafkaConsumer
 import zio.kafka.consumer.internal.Runloop.Command.{ Commit, Request }
 import zio.kafka.consumer.internal.Runloop._
->>>>>>> 8b33f459
 import zio.kafka.consumer.{ CommittableRecord, RebalanceConsumer, RebalanceListener, Subscription }
 import zio.stream._
 
@@ -55,7 +52,6 @@
     waitBeforeStarting: UIO[Unit]
   ): UIO[(TopicPartition, PartitionStreamControl, ZStream[Any, Throwable, ByteArrayCommittableRecord])] =
     for {
-<<<<<<< HEAD
       drainQueue <- Queue.unbounded[Take[Nothing, ByteArrayCommittableRecord]]
       completed  <- Promise.make[Nothing, Unit]
       annotations = Set(LogAnnotation("topic", tp.topic()), LogAnnotation("partition", tp.partition().toString))
@@ -75,7 +71,7 @@
             for {
               request <- Promise.make[Option[Throwable], Chunk[ByteArrayCommittableRecord]]
               _       <- ZIO.logTrace(s"Queueing request")
-              _       <- requestQueue.offer(Runloop.Request(tp, request)).unit
+              _       <- commandQueue.offer(Request(tp, request)).unit
               _       <- diagnostics.emitIfEnabled(DiagnosticEvent.Request(tp))
               result <-
                 request.await.tapError {
@@ -87,27 +83,10 @@
             } yield result
           }
             .viaFunction(s => if (perPartitionChunkPrefetch > 0) s.bufferChunks(perPartitionChunkPrefetch) else s)
-=======
-      _                   <- ZIO.logTrace(s"Creating partition stream for ${tp.toString}")
-      interruptionPromise <- Promise.make[Throwable, Unit]
-      drainQueue          <- Queue.unbounded[Take[Nothing, ByteArrayCommittableRecord]]
-      stream =
-        ZStream.logAnnotate(LogAnnotation("topic", tp.topic()), LogAnnotation("partition", tp.partition().toString)) *>
-          ZStream.finalizer(ZIO.logDebug(s"Partition stream for ${tp.toString} has ended")) *>
-          ZStream.repeatZIOChunkOption {
-            for {
-              request <- Promise.make[Option[Throwable], Chunk[ByteArrayCommittableRecord]]
-              _       <- commandQueue.offer(Request(tp, request)).unit
-              _       <- diagnostics.emitIfEnabled(DiagnosticEvent.Request(tp))
-              result  <- request.await
-            } yield result
-          }.interruptWhen(interruptionPromise)
->>>>>>> 8b33f459
             .concat(
               ZStream
                 .fromQueue(drainQueue)
                 .flattenTake
-<<<<<<< HEAD
             ))
           .tapErrorCause(ZIO.logErrorCause(_))
     } yield (tp, control, stream)
@@ -173,10 +152,6 @@
       case _ =>
         ZIO.unit
     }
-=======
-            )
-    } yield (tp, PartitionStreamControl(interruptionPromise, drainQueue), stream)
->>>>>>> 8b33f459
 
   def gracefulShutdown: UIO[Unit] =
     for {
@@ -205,7 +180,6 @@
       (lost, _) => diagnostics.emitIfEnabled(DiagnosticEvent.Rebalance.Lost(lost))
     )
 
-<<<<<<< HEAD
     lazy val handlePollRebalanceListener = RebalanceListener(
       onAssigned = (assigned, consumer) =>
         handlePollRebalanceListenerRef.get.some.flatMap(_.onAssigned(assigned, consumer)).option.unit,
@@ -213,48 +187,7 @@
         handlePollRebalanceListenerRef.get.some.flatMap(_.onRevoked(revoked, consumer)).option.unit
     )
 
-    trackRebalancing ++ emitDiagnostics ++ handlePollRebalanceListener ++ userRebalanceListener
-=======
-    def revokeTopics = RebalanceListener(
-      onAssigned = (assigned, _) =>
-        ZIO.logDebug("Rebalancing completed") *>
-          lastRebalanceEvent.updateZIO {
-            case None =>
-              ZIO.some(Runloop.RebalanceEvent.Assigned(assigned))
-            case Some(Runloop.RebalanceEvent.Revoked(revokeResult)) =>
-              ZIO.some(Runloop.RebalanceEvent.RevokedAndAssigned(revokeResult, assigned))
-            case Some(_) =>
-              ZIO.fail(new IllegalStateException(s"Multiple onAssigned calls on rebalance listener"))
-          },
-      onRevoked = (_, _) =>
-        ZIO.logDebug("Rebalancing started") *>
-          currentState.get.flatMap { state =>
-            endRevoked(
-              state.pendingRequests,
-              state.bufferedRecords,
-              state.assignedStreams,
-              _ => true
-            ).flatMap { result =>
-              lastRebalanceEvent.updateZIO {
-                case None =>
-                  ZIO.some(Runloop.RebalanceEvent.Revoked(result))
-                case _ =>
-                  ZIO.fail(
-                    new IllegalStateException(
-                      s"onRevoked called on rebalance listener with pending assigned event"
-                    )
-                  )
-              }.unlessZIO(isShutdown).unit
-            }
-          }
-    )
-
-    if (restartStreamsOnRebalancing) {
-      emitDiagnostics ++ revokeTopics ++ userRebalanceListener
-    } else {
-      emitDiagnostics ++ userRebalanceListener
-    }
->>>>>>> 8b33f459
+    emitDiagnostics ++ handlePollRebalanceListener ++ userRebalanceListener
   }
 
   private def commit(offsets: Map[TopicPartition, Long]): Task[Unit] =
@@ -271,13 +204,8 @@
     val onSuccess = cont(Exit.succeed(())) <* diagnostics.emitIfEnabled(DiagnosticEvent.Commit.Success(offsets))
     val onFailure: Throwable => UIO[Unit] = {
       case _: RebalanceInProgressException =>
-<<<<<<< HEAD
-        ZIO.logInfo(s"Rebalance in progress, retrying ${cmds.size.toString} commits") *>
-          commandQueue.offerAll(cmds).unit.delay(100.millis) // TODO magic nr
-=======
         ZIO.logDebug(s"Rebalance in progress, retrying commit for offsets ${offsets}") *>
           commandQueue.offerAll(cmds).unit
->>>>>>> 8b33f459
       case err =>
         cont(Exit.fail(err)) <* diagnostics.emitIfEnabled(DiagnosticEvent.Commit.Failure(offsets, err))
     }
@@ -354,17 +282,13 @@
     val unfulfilledRequests = acc.result()
     val newBufferedRecords  = BufferedRecords.fromMutableMap(buf)
 
-<<<<<<< HEAD
-    revokeAction.as(Runloop.RevokeResult(unfulfilledRequests, newBufferedRecords, assignedStreams, revokedStreams))
-=======
     val endRevokedRequests = ZIO.foreachDiscard(requests.filter(req => isRevoked(req.tp))) { req =>
       ZIO.logTrace(s"Ending request for TP ${req.tp}") *> req.end.unit
     }
 
     endRevokedRequests *>
       revokeAction *>
-      ZIO.succeed(Runloop.RevokeResult(unfulfilledRequests, newBufferedRecords, assignedStreams))
->>>>>>> 8b33f459
+      ZIO.succeed(Runloop.RevokeResult(unfulfilledRequests, newBufferedRecords, assignedStreams, revokedStreams))
   }
 
   /**
@@ -461,7 +385,6 @@
     c.pause(currentAssigned)
   }
 
-<<<<<<< HEAD
   private def handlePoll(state: State): Task[State] = {
     // For transactional support it's important that we revoke partitions during rebalancing, which takes place
     // while calling c.poll(). We communicate the result through some Refs
@@ -549,7 +472,7 @@
 
                   resumeAndPausePartitions(c, prevAssigned, requestedPartitions)
 
-                  val records = doPoll(c, requestedPartitions)
+                  val records = doPoll(c)
 
                   val newGroupGenerationId = getConsumerGroupMetadataIfAny
                   val tpsInResponse        = records.partitions.asScala.toSet
@@ -569,8 +492,15 @@
                                                    }
 
                     // TODO what to do with buffered records in combination with seeking
-                    unrequestedRecords =
-                      bufferRecordsForUnrequestedPartitions(records, tpsInResponse -- remainingRequestedPartitions)
+                    unrequestedRecords = offsetRetrieval match {
+                                           case OffsetRetrieval.Manual(_) =>
+                                             BufferedRecords.empty
+                                           case _ =>
+                                             bufferRecordsForUnrequestedPartitions(
+                                               records,
+                                               tpsInResponse -- remainingRequestedPartitions
+                                             )
+                                         }
 
                     revokeResult <-
                       revokeResult
@@ -662,11 +592,7 @@
             .filterNot(pollResult.finishingStreams.toSeq) { case (_, control) => control.streamCompleted.isDone }
             .map(_.toMap)
         newAssignedStreams <- createNewPartitionStreams(pollResult.newlyAssigned, updatedFinishingStreams)
-        newPendingCommits <-
-          ZIO.ifZIO(isRebalancing)(
-            onTrue = ZIO.succeed(state.pendingCommits),
-            onFalse = doCommit(state.pendingCommits).when(state.pendingCommits.nonEmpty).as(Chunk.empty)
-          )
+        newPendingCommits  <- ZIO.filter(state.pendingCommits)(_.isPending)
       } yield State(
         pollResult.unfulfilledRequests,
         newPendingCommits,
@@ -707,190 +633,6 @@
         })
     }
 
-  /*
-  When getting requests during rebalancing, end the partition stream. Otherwise allow the request unless
-  we're not assigned the TP or there's a revoked stream that is not yet done draining.
-   */
-  private def handleRequests(state: State, reqs: Chunk[Runloop.Request]): UIO[State] =
-    // TODO I think we don't need this check anymore
-    if (!state.isSubscribed) {
-      ZIO.foreachDiscard(reqs)(_.end).as(state)
-    } else {
-      consumer
-        .withConsumer(_.assignment.asScala)
-        .flatMap { assignment =>
-          ZIO.foldLeft(reqs)(state) { (state, req) =>
-            val partitionIsAssigned = assignment.contains(req.tp)
-            val previousStreamFinished =
-              state.finishingStreams.get(req.tp).map(_.streamCompleted.isDone).getOrElse(ZIO.succeed(true))
-            ZIO.ifZIO(previousStreamFinished.map(_ && partitionIsAssigned))(
-              onTrue = ZIO.succeed(state.addRequest(req)),
-              onFalse = req.end.as(state)
-            )
-          }
-        }
-        .orElseSucceed(state.addRequests(reqs))
-    }
-
-  private def handleCommit(state: State, cmd: Command.Commit): UIO[State] =
-    ZIO.ifZIO(isRebalancing)(
-      onTrue = ZIO.succeed(state.addCommit(cmd)),
-      onFalse = doCommit(Chunk(cmd)).as(state)
-=======
-  private def handlePoll(state: State): Task[State] =
-    for {
-      _ <- currentState.set(state)
-      pollResult <-
-        consumer.withConsumerM { c =>
-          ZIO.suspend {
-
-            val prevAssigned        = c.assignment().asScala.toSet
-            val requestedPartitions = state.pendingRequests.map(_.tp).toSet
-
-            resumeAndPausePartitions(c, prevAssigned, requestedPartitions)
-
-            val records = doPoll(c)
-
-            // Check shutdown again after polling (which takes up to the poll timeout)
-            ZIO.ifZIO(isShutdown)(
-              onTrue = pauseAllPartitions(c).as(
-                Runloop.PollResult(
-                  Set.empty,
-                  state.pendingRequests,
-                  BufferedRecords.empty,
-                  Map[TopicPartition, PartitionStreamControl]()
-                )
-              ),
-              onFalse = {
-                val tpsInResponse   = records.partitions.asScala.toSet
-                val currentAssigned = c.assignment().asScala.toSet
-
-                for {
-                  rebalanceEvent <- lastRebalanceEvent.getAndSet(None)
-
-                  newlyAssigned = rebalanceEvent match {
-                                    case Some(Runloop.RebalanceEvent.Assigned(assigned)) =>
-                                      assigned
-                                    case Some(
-                                          Runloop.RebalanceEvent.RevokedAndAssigned(_, assigned)
-                                        ) =>
-                                      assigned
-                                    case Some(Runloop.RebalanceEvent.Revoked(_)) =>
-                                      currentAssigned -- prevAssigned
-                                    case None =>
-                                      currentAssigned -- prevAssigned
-                                  }
-                  remainingRequestedPartitions = rebalanceEvent match {
-                                                   case Some(Runloop.RebalanceEvent.Revoked(_)) | Some(
-                                                         Runloop.RebalanceEvent
-                                                           .RevokedAndAssigned(_, _)
-                                                       ) =>
-                                                     // In case rebalancing restarted all partitions, we have to ignore
-                                                     // all the requests as their promise were for the previous partition streams
-                                                     Set.empty
-                                                   case Some(Runloop.RebalanceEvent.Assigned(_)) =>
-                                                     requestedPartitions
-                                                   case None =>
-                                                     requestedPartitions
-                                                 }
-
-                  // Discard unrequested records for newly assigned partitions when doing manual offset seeking
-                  unrequestedRecords = offsetRetrieval match {
-                                         case OffsetRetrieval.Manual(_) =>
-                                           BufferedRecords.empty
-                                         case _ =>
-                                           bufferRecordsForUnrequestedPartitions(
-                                             records,
-                                             tpsInResponse -- remainingRequestedPartitions
-                                           )
-                                       }
-
-                  _ <- doSeekForNewPartitions(c, newlyAssigned)
-
-                  revokeResult <- rebalanceEvent match {
-                                    case Some(Runloop.RebalanceEvent.Revoked(result)) =>
-                                      ZIO.succeed(
-                                        result.copy(
-                                          bufferedRecords = result.bufferedRecords ++ unrequestedRecords
-                                        )
-                                      )
-                                    case Some(
-                                          Runloop.RebalanceEvent.RevokedAndAssigned(result, _)
-                                        ) =>
-                                      ZIO.succeed(
-                                        result.copy(
-                                          bufferedRecords = result.bufferedRecords ++ unrequestedRecords
-                                        )
-                                      )
-                                    case Some(Runloop.RebalanceEvent.Assigned(_)) =>
-                                      endRevoked(
-                                        state.pendingRequests,
-                                        state
-                                          .addBufferedRecords(unrequestedRecords)
-                                          .bufferedRecords,
-                                        state.assignedStreams,
-                                        _ => false // not treating any partitions as revoked, as endRevoked was called previously in the rebalance listener
-                                      )
-                                    case None =>
-                                      endRevoked(
-                                        state.pendingRequests,
-                                        state
-                                          .addBufferedRecords(unrequestedRecords)
-                                          .bufferedRecords,
-                                        state.assignedStreams,
-                                        tp => !currentAssigned(tp)
-                                      )
-                                  }
-
-                  fulfillResult <- fulfillRequests(
-                                     revokeResult.unfulfilledRequests,
-                                     revokeResult.bufferedRecords,
-                                     records
-                                   )
-                  _ <- diagnostics.emitIfEnabled(
-                         DiagnosticEvent.Poll(
-                           requestedPartitions,
-                           fulfillResult.bufferedRecords.partitions,
-                           fulfillResult.unfulfilledRequests.map(_.tp).toSet
-                         )
-                       )
-                } yield Runloop.PollResult(
-                  newlyAssigned,
-                  fulfillResult.unfulfilledRequests,
-                  fulfillResult.bufferedRecords,
-                  revokeResult.assignedStreams
-                )
-              }
-            )
-          }
-        }
-      newAssignedStreams <-
-        if (pollResult.newlyAssigned.isEmpty)
-          ZIO.succeed(Set.empty[(TopicPartition, PartitionStreamControl)])
-        else
-          ZIO
-            .foreach(pollResult.newlyAssigned)(newPartitionStream)
-            .tap { newStreams =>
-              ZIO.logTrace(s"Offering partition assignment ${pollResult.newlyAssigned}") *>
-                partitions.offer(
-                  Take.chunk(
-                    Chunk.fromIterable(newStreams.map { case (tp, _, stream) => tp -> stream })
-                  )
-                )
-            }
-            .map(_.map { case (tp, control, _) =>
-              tp -> control
-            })
-      newPendingCommits <- ZIO.filter(state.pendingCommits)(_.isPending)
-    } yield State(
-      pendingRequests = pollResult.unfulfilledRequests,
-      pendingCommits = newPendingCommits,
-      bufferedRecords = pollResult.bufferedRecords,
-      assignedStreams = pollResult.assignedStreams ++ newAssignedStreams,
-      subscription = state.subscription
->>>>>>> 8b33f459
-    )
-
   /**
    * After shutdown, we end all pending requests (ending their partition streams) and pause all partitions, but keep
    * executing commits and polling
@@ -899,17 +641,8 @@
    */
   private def handleShutdown(state: State, cmd: Command): Task[State] =
     cmd match {
-<<<<<<< HEAD
-      case Command.Poll =>
-        handlePoll(state.copy(bufferedRecords = BufferedRecords.empty))
-      case Command.Requests(reqs) =>
-        ZIO.foreachDiscard(reqs)(_.end).as(state)
-      case cmd @ Command.Commit(_, _) =>
-        handleCommit(state, cmd)
-=======
       case req: Request =>
         req.end.as(state)
->>>>>>> 8b33f459
       case r @ Command.ChangeSubscription(_, _, _) =>
         r.succeed.as(state)
       case cmd @ Command.Commit(_, _) =>
@@ -918,32 +651,16 @@
 
   private def handleOperational(state: State, cmd: Command): Task[State] =
     cmd match {
-<<<<<<< HEAD
-      case Command.Poll =>
-        // The consumer will throw an IllegalStateException if no call to subscribe
-        if (state.isSubscribed) handlePoll(state) else ZIO.succeed(state)
-      case Command.Requests(reqs) =>
-        handleRequests(state, reqs).flatMap { state =>
-          // Optimization: eagerly poll if we have pending requests instead of waiting
-          // for the next scheduled poll.
-          // Do not execute handlePoll directly so that other queued commands get a fair treatment
-          if (state.pendingRequests.nonEmpty) {
-            if (state.isSubscribed) handlePoll(state)
-            else
-              ZIO.fail(
-                new IllegalStateException(
-                  s"Should Never Happen: Some requests are pending but the consumer is not subscribed. Current State: $state"
-                )
-              )
-          } else ZIO.succeed(state)
-=======
       case req: Request =>
-        if (state.isSubscribed) {
-          ZIO.succeed(state.addRequest(req))
-        } else {
-          req.end.as(state)
->>>>>>> 8b33f459
-        }
+        /* When getting requests during rebalancing, end the partition stream. Otherwise allow the request unless
+        we're not assigned the TP or there's a revoked stream that is not yet done draining. */
+        val partitionIsAssigned = state.assignedStreams.contains(req.tp)
+        val previousStreamFinished =
+          state.finishingStreams.get(req.tp).map(_.streamCompleted.isDone).getOrElse(ZIO.succeed(true))
+        ZIO.ifZIO(previousStreamFinished.map(_ && partitionIsAssigned))(
+          onTrue = ZIO.succeed(state.addRequest(req)),
+          onFalse = req.end.as(state)
+        )
       case cmd @ Command.Commit(_, _) =>
         doCommit(Chunk.single(cmd)).as(state.addCommit(cmd))
       case cmd @ Command.ChangeSubscription(_, _, _) =>
@@ -1010,27 +727,6 @@
       _ => command.succeed.as(state.copy(subscription = command.subscription))
     )
 
-<<<<<<< HEAD
-  def run: ZIO[Scope, Nothing, Fiber.Runtime[Throwable, Unit]] =
-    (ZStream
-      .repeatZIOWithSchedule(
-//        ZIO.debug("Offering to poll queue") *>
-        commandQueue.offer(Command.Poll),
-        Schedule.fixed(pollFrequency)
-      )
-      .runDrain zipPar ZStream
-      .mergeAll(2, 1)(
-        ZStream.fromQueue(requestQueue).mapChunks(c => Chunk.single(Command.Requests(c))),
-        ZStream.fromQueue(commandQueue)
-      )
-      .tap(cmd => diagnostics.emitIfEnabled(DiagnosticEvent.RunloopEvent(cmd)))
-      .runFoldZIO(State.initial) { (state, cmd) =>
-        ZIO.ifZIO(isShutdown)(onTrue = handleShutdown(state, cmd), onFalse = handleOperational(state, cmd))
-      }
-      .tapErrorCause(cause => ZIO.logErrorCause("Error in Runloop", cause))
-      .onError(cause => partitions.offer(Take.failCause(cause)))
-      .unit).forkScoped
-=======
   def run: ZIO[Scope, Nothing, Fiber.Runtime[Throwable, Any]] = {
     def processCommands(state: State, wait: Boolean): Task[State] = for {
       commands <- if (wait)
@@ -1066,7 +762,6 @@
       .onError(cause => partitions.offer(Take.failCause(cause)))
       .forkScoped
   }
->>>>>>> 8b33f459
 }
 
 private[consumer] object Runloop {
@@ -1162,36 +857,20 @@
     diagnostics: Diagnostics,
     offsetRetrieval: OffsetRetrieval,
     userRebalanceListener: RebalanceListener,
-<<<<<<< HEAD
-    perPartitionChunkPrefetch: Int
-  ): ZIO[Scope, Throwable, Runloop] =
-    for {
-      rebalancingRef                 <- Ref.make(false)
-      requestQueue                   <- ZIO.acquireRelease(Queue.unbounded[Runloop.Request])(_.shutdown)
-      commandQueue                   <- ZIO.acquireRelease(Queue.unbounded[Command])(_.shutdown)
-      handlePollRebalanceListenerRef <- Ref.make[Option[RebalanceListener]](None)
-=======
-    restartStreamsOnRebalancing: Boolean,
+    perPartitionChunkPrefetch: Int,
     runloopTimeout: Duration
   ): ZIO[Scope, Throwable, Runloop] =
     for {
-      commandQueue       <- ZIO.acquireRelease(Queue.bounded[Runloop.Command](commandQueueSize))(_.shutdown)
-      lastRebalanceEvent <- Ref.Synchronized.make[Option[Runloop.RebalanceEvent]](None)
->>>>>>> 8b33f459
+      commandQueue                   <- ZIO.acquireRelease(Queue.bounded[Runloop.Command](commandQueueSize))(_.shutdown)
+      handlePollRebalanceListenerRef <- Ref.make[Option[RebalanceListener]](None)
       partitions <- ZIO.acquireRelease(
                       Queue
                         .unbounded[
                           Take[Throwable, (TopicPartition, Stream[Throwable, ByteArrayCommittableRecord])]
                         ]
                     )(_.shutdown)
-<<<<<<< HEAD
-      shutdownRef <- ZIO.acquireRelease(Ref.make(false))(_.set(true))
+      shutdownRef <- ZIO.acquireRelease(Ref.make(false))(_.set(true) *> ZIO.logTrace("Set shutdownRef to true"))
       runtime     <- ZIO.runtime[Any]
-=======
-      shutdownRef     <- ZIO.acquireRelease(Ref.make(false))(_.set(true) *> ZIO.logTrace("Set shutdownRef to true"))
-      currentStateRef <- Ref.make(State.initial)
-      runtime         <- ZIO.runtime[Any]
->>>>>>> 8b33f459
       runloop = new Runloop(
                   runtime,
                   hasGroupId,
