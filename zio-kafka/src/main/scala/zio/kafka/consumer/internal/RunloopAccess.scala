package zio.kafka.consumer.internal

import org.apache.kafka.clients.consumer.ConsumerConfig
import org.apache.kafka.common.TopicPartition
import zio.kafka.consumer.diagnostics.DiagnosticEvent.Finalization
import zio.kafka.consumer.diagnostics.Diagnostics
import zio.kafka.consumer.internal.Runloop.ByteArrayCommittableRecord
import zio.kafka.consumer.internal.RunloopAccess.PartitionAssignment
import zio.kafka.consumer.{ ConsumerSettings, InvalidSubscriptionUnion, Subscription }
import zio.stream.{ Stream, Take, UStream, ZStream }
<<<<<<< HEAD
import zio.{ Hub, IO, Ref, Scope, Task, UIO, ZIO, ZLayer }
=======
import zio._

import scala.util.Try
>>>>>>> 081551fb

private[internal] sealed trait RunloopState
private[internal] object RunloopState {
  case object NotStarted                     extends RunloopState
  final case class Started(runloop: Runloop) extends RunloopState
  case object Finalized                      extends RunloopState
}

/**
 * This [[RunloopAccess]] is here to make the [[Runloop]] instantiation/boot lazy: we only starts it when the user is
 * starting a consuming session.
 *
 * This is needed because a Consumer can be used to do something else than consuming (e.g. fetching Kafka topics
 * metadata)
 */
private[consumer] final class RunloopAccess private (
  runloopStateRef: Ref.Synchronized[RunloopState],
  partitionHub: Hub[Take[Throwable, PartitionAssignment]],
  makeRunloop: UIO[Runloop],
  diagnostics: Diagnostics
) {

  private def withRunloopZIO[E](
    requireRunning: Boolean
  )(whenRunning: Runloop => IO[E, Unit]): IO[E, Unit] =
    runloopStateRef.updateSomeAndGetZIO {
      case RunloopState.NotStarted if requireRunning => makeRunloop.map(RunloopState.Started.apply)
    }.flatMap {
      case RunloopState.NotStarted       => ZIO.unit
      case RunloopState.Started(runloop) => whenRunning(runloop)
      case RunloopState.Finalized        => ZIO.unit
    }

  /**
   * No need to call `Runloop::stopConsumption` if the Runloop has not been started or has been stopped.
   */
  def stopConsumption: UIO[Unit] = withRunloopZIO(requireRunning = false)(_.stopConsumption)

  /**
   * We're doing all of these things in this method so that the interface of this class is as simple as possible and
   * there's no mistake possible for the caller.
   *
   * The external world (Consumer) doesn't need to know how we "subscribe", "unsubscribe", etc. internally.
   */
  def subscribe(
    subscription: Subscription
  ): ZIO[Scope, InvalidSubscriptionUnion, UStream[Take[Throwable, PartitionAssignment]]] =
    for {
      stream <- ZStream.fromHubScoped(partitionHub)
      // starts the Runloop if not already started
      _ <- withRunloopZIO(requireRunning = true)(_.addSubscription(subscription))
      _ <- ZIO.addFinalizer {
             withRunloopZIO(requireRunning = false)(_.removeSubscription(subscription)) <*
               diagnostics.emit(Finalization.SubscriptionFinalized)
           }
    } yield stream

  def commit(offsets: Map[TopicPartition, Long]): Task[Unit] =
    withRunloopZIO(true)(_.commit(offsets))

}

private[consumer] object RunloopAccess {
  type PartitionAssignment = (TopicPartition, Stream[Throwable, ByteArrayCommittableRecord])

  def make(
    settings: ConsumerSettings,
    consumerAccess: ConsumerAccess,
    diagnostics: Diagnostics = Diagnostics.NoOp
  ): ZIO[Scope, Throwable, RunloopAccess] =
    for {
      maxPollInterval <- maxPollIntervalConfig(settings)
      // This scope allows us to link the lifecycle of the Runloop and of the Hub to the lifecycle of the Consumer
      // When the Consumer is shutdown, the Runloop and the Hub will be shutdown too (before the consumer)
      consumerScope <- ZIO.scope
      partitionsHub <- ZIO
                         .acquireRelease(Hub.unbounded[Take[Throwable, PartitionAssignment]])(_.shutdown)
                         .provide(ZLayer.succeed(consumerScope))
      runloopStateRef <- Ref.Synchronized.make[RunloopState](RunloopState.NotStarted)
      makeRunloop = Runloop
                      .make(
                        hasGroupId = settings.hasGroupId,
                        consumer = consumerAccess,
                        pollTimeout = settings.pollTimeout,
                        maxPollInterval = maxPollInterval,
                        commitTimeout = settings.commitTimeout,
                        diagnostics = diagnostics,
                        offsetRetrieval = settings.offsetRetrieval,
                        userRebalanceListener = settings.rebalanceListener,
                        restartStreamsOnRebalancing = settings.restartStreamOnRebalancing,
                        partitionsHub = partitionsHub,
                        fetchStrategy = settings.fetchStrategy
                      )
                      .withFinalizer(_ => runloopStateRef.set(RunloopState.Finalized))
                      .provide(ZLayer.succeed(consumerScope))
    } yield new RunloopAccess(runloopStateRef, partitionsHub, makeRunloop, diagnostics)

  private def maxPollIntervalConfig(settings: ConsumerSettings): Task[Duration] = ZIO.attempt {
    def defaultMaxPollInterval: Int = ConsumerConfig
      .configDef()
      .defaultValues()
      .get(ConsumerConfig.MAX_POLL_INTERVAL_MS_CONFIG)
      .asInstanceOf[Integer]

    settings.properties
      .get(ConsumerConfig.MAX_POLL_INTERVAL_MS_CONFIG)
      .flatMap(v => Try(v.toString.toInt).toOption) // Ignore invalid
      .getOrElse(defaultMaxPollInterval)
      .millis
  }
}<|MERGE_RESOLUTION|>--- conflicted
+++ resolved
@@ -8,13 +8,11 @@
 import zio.kafka.consumer.internal.RunloopAccess.PartitionAssignment
 import zio.kafka.consumer.{ ConsumerSettings, InvalidSubscriptionUnion, Subscription }
 import zio.stream.{ Stream, Take, UStream, ZStream }
-<<<<<<< HEAD
 import zio.{ Hub, IO, Ref, Scope, Task, UIO, ZIO, ZLayer }
-=======
 import zio._
+import org.apache.kafka.clients.consumer.OffsetAndMetadata
 
 import scala.util.Try
->>>>>>> 081551fb
 
 private[internal] sealed trait RunloopState
 private[internal] object RunloopState {
@@ -72,7 +70,7 @@
            }
     } yield stream
 
-  def commit(offsets: Map[TopicPartition, Long]): Task[Unit] =
+  def commit(offsets: Map[TopicPartition, OffsetAndMetadata]): Task[Unit] =
     withRunloopZIO(true)(_.commit(offsets))
 
 }
