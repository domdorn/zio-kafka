--- conflicted
+++ resolved
@@ -230,12 +230,6 @@
         }
       }
 
-<<<<<<< HEAD
-      stream.map(_.exit).flattenExitOption.map {
-        _.map { case (tp, partitionStream) =>
-          tp -> partitionStream.mapChunksZIO(_.mapZIO(_.deserializeWith(keyDeserializer, valueDeserializer)))
-        }
-=======
       def reduceSubscriptions = subscriptions.updateZIO { existingSubscriptions =>
         val newSubscriptions = NonEmptyChunk.fromIterableOption(existingSubscriptions - subscription)
         val newUnion         = newSubscriptions.flatMap(Subscription.unionAll)
@@ -261,9 +255,7 @@
           .map {
             _.collect {
               case (tp, partition) if Subscription.subscriptionMatches(subscription, tp) =>
-                val partitionStream =
-                  if (settings.perPartitionChunkPrefetch <= 0) partition
-                  else partition.bufferChunks(settings.perPartitionChunkPrefetch)
+                val partitionStream = partition
 
                 val stream: ZStream[R, Throwable, CommittableRecord[K, V]] =
                   if (onlyByteArraySerdes) partitionStream.asInstanceOf[ZStream[R, Throwable, CommittableRecord[K, V]]]
@@ -272,7 +264,6 @@
                 tp -> stream
             }
           }
->>>>>>> 40e6124d
       }
     }
 
@@ -331,48 +322,11 @@
                .runDrain
       } yield ()
 
-<<<<<<< HEAD
-    override def subscribe(subscription: Subscription): Task[Unit] =
-      ZIO.runtime[Any].flatMap { runtime =>
-        consumer.withConsumerM { c =>
-          val rc = RebalanceConsumer.Live(c)
-
-          subscription match {
-            case Subscription.Pattern(pattern) =>
-              ZIO.attempt(c.subscribe(pattern.pattern, runloop.rebalanceListener.toKafka(runtime, rc)))
-            case Subscription.Topics(topics) =>
-              ZIO.attempt(c.subscribe(topics.asJava, runloop.rebalanceListener.toKafka(runtime, rc)))
-
-            // For manual subscriptions we have to do some manual work before starting the run loop
-            case Subscription.Manual(topicPartitions) =>
-              ZIO.attempt(c.assign(topicPartitions.asJava)) *>
-                ZIO.foreach(topicPartitions)(runloop.newPartitionStream(_, ZIO.unit)).flatMap { partitionStreams =>
-                  runloop.partitions.offer(
-                    Take.chunk(
-                      Chunk.fromIterable(partitionStreams.map { case (tp, _, stream) =>
-                        tp -> stream
-                      })
-                    )
-                  )
-                } *> {
-                  settings.offsetRetrieval match {
-                    case OffsetRetrieval.Manual(getOffsets) =>
-                      getOffsets(topicPartitions).flatMap { offsets =>
-                        ZIO.foreachDiscard(offsets) { case (tp, offset) => ZIO.attempt(c.seek(tp, offset)) }
-                      }
-                    case OffsetRetrieval.Auto(_) => ZIO.unit
-                  }
-                }
-          }
-        }
-      } *> runloop.markSubscribed
-=======
     private def subscribe(subscription: Subscription): Task[Unit] =
       changeSubscription(Some(subscription))
 
     private def unsubscribe: Task[Unit] =
       changeSubscription(None)
->>>>>>> 40e6124d
 
     private def changeSubscription(subscription: Option[Subscription]): Task[Unit] =
       runloop.changeSubscription(subscription, settings.offsetRetrieval)
@@ -410,16 +364,6 @@
     for {
       wrapper <- ConsumerAccess.make(settings)
       runloop <- Runloop(
-<<<<<<< HEAD
-                   settings.hasGroupId,
-                   wrapper,
-                   settings.pollInterval,
-                   settings.pollTimeout,
-                   diagnostics,
-                   settings.offsetRetrieval,
-                   settings.rebalanceListener,
-                   settings.perPartitionChunkPrefetch
-=======
                    hasGroupId = settings.hasGroupId,
                    consumer = wrapper,
                    pollFrequency = settings.pollInterval,
@@ -427,8 +371,7 @@
                    diagnostics = diagnostics,
                    offsetRetrieval = settings.offsetRetrieval,
                    userRebalanceListener = settings.rebalanceListener,
-                   restartStreamsOnRebalancing = settings.restartStreamOnRebalancing
->>>>>>> 40e6124d
+                   perPartitionChunkPrefetch = settings.perPartitionChunkPrefetch
                  )
       subscriptions <- Ref.Synchronized.make(Set.empty[Subscription])
 
